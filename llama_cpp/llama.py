--- conflicted
+++ resolved
@@ -525,14 +525,7 @@
             }
             return
 
-<<<<<<< HEAD
-        ### HACK
-        self._completion_bytes.append(text)
-        ###
         text_str = text.decode("utf-8", errors="ignore")
-=======
-        text_str = text.decode("utf-8")
->>>>>>> cbd26fdc
 
         if echo:
             text_str = prompt + text_str
