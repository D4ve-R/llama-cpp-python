--- conflicted
+++ resolved
@@ -26,151 +26,8 @@
 import numpy as np
 import numpy.typing as npt
 
-<<<<<<< HEAD
 from llama_cpp.server.model import get_llama, set_llama, llama_outer_lock, LlamaProxy as Llama
 from llama_cpp.server.settings import Settings, set_settings, get_settings
-=======
-
-# Disable warning for model and model_alias settings
-BaseSettings.model_config["protected_namespaces"] = ()
-
-
-class Settings(BaseSettings):
-    model: str = Field(
-        description="The path to the model to use for generating completions."
-    )
-    model_alias: Optional[str] = Field(
-        default=None,
-        description="The alias of the model to use for generating completions.",
-    )
-    # Model Params
-    n_gpu_layers: int = Field(
-        default=0,
-        ge=-1,
-        description="The number of layers to put on the GPU. The rest will be on the CPU. Set -1 to move all to GPU.",
-    )
-    main_gpu: int = Field(
-        default=0,
-        ge=0,
-        description="Main GPU to use.",
-    )
-    tensor_split: Optional[List[float]] = Field(
-        default=None,
-        description="Split layers across multiple GPUs in proportion.",
-    )
-    vocab_only: bool = Field(
-        default=False, description="Whether to only return the vocabulary."
-    )
-    use_mmap: bool = Field(
-        default=llama_cpp.llama_mmap_supported(),
-        description="Use mmap.",
-    )
-    use_mlock: bool = Field(
-        default=llama_cpp.llama_mlock_supported(),
-        description="Use mlock.",
-    )
-    # Context Params
-    seed: int = Field(
-        default=llama_cpp.LLAMA_DEFAULT_SEED, description="Random seed. -1 for random."
-    )
-    n_ctx: int = Field(default=2048, ge=1, description="The context size.")
-    n_batch: int = Field(
-        default=512, ge=1, description="The batch size to use per eval."
-    )
-    n_threads: int = Field(
-        default=max(multiprocessing.cpu_count() // 2, 1),
-        ge=1,
-        description="The number of threads to use.",
-    )
-    n_threads_batch: int = Field(
-        default=max(multiprocessing.cpu_count() // 2, 1),
-        ge=0,
-        description="The number of threads to use when batch processing.",
-    )
-    rope_scaling_type: int = Field(default=llama_cpp.LLAMA_ROPE_SCALING_UNSPECIFIED)
-    rope_freq_base: float = Field(default=0.0, description="RoPE base frequency")
-    rope_freq_scale: float = Field(
-        default=0.0, description="RoPE frequency scaling factor"
-    )
-    yarn_ext_factor: float = Field(default=-1.0)
-    yarn_attn_factor: float = Field(default=1.0)
-    yarn_beta_fast: float = Field(default=32.0)
-    yarn_beta_slow: float = Field(default=1.0)
-    yarn_orig_ctx: int = Field(default=0)
-    mul_mat_q: bool = Field(
-        default=True, description="if true, use experimental mul_mat_q kernels"
-    )
-    logits_all: bool = Field(default=True, description="Whether to return logits.")
-    embedding: bool = Field(default=True, description="Whether to use embeddings.")
-    offload_kqv: bool = Field(
-        default=False, description="Whether to offload kqv to the GPU."
-    )
-    # Sampling Params
-    last_n_tokens_size: int = Field(
-        default=64,
-        ge=0,
-        description="Last n tokens to keep for repeat penalty calculation.",
-    )
-    # LoRA Params
-    lora_base: Optional[str] = Field(
-        default=None,
-        description="Optional path to base model, useful if using a quantized base model and you want to apply LoRA to an f16 model.",
-    )
-    lora_path: Optional[str] = Field(
-        default=None,
-        description="Path to a LoRA file to apply to the model.",
-    )
-    # Backend Params
-    numa: bool = Field(
-        default=False,
-        description="Enable NUMA support.",
-    )
-    # Chat Format Params
-    chat_format: str = Field(
-        default="llama-2",
-        description="Chat format to use.",
-    )
-    clip_model_path: Optional[str] = Field(
-        default=None,
-        description="Path to a CLIP model to use for multi-modal chat completion.",
-    )
-    # Cache Params
-    cache: bool = Field(
-        default=False,
-        description="Use a cache to reduce processing times for evaluated prompts.",
-    )
-    cache_type: Literal["ram", "disk"] = Field(
-        default="ram",
-        description="The type of cache to use. Only used if cache is True.",
-    )
-    cache_size: int = Field(
-        default=2 << 30,
-        description="The size of the cache in bytes. Only used if cache is True.",
-    )
-    # Misc
-    verbose: bool = Field(
-        default=True, description="Whether to print debug information."
-    )
-    # Server Params
-    host: str = Field(default="localhost", description="Listen address")
-    port: int = Field(default=8000, description="Listen port")
-    # SSL Params
-    ssl_keyfile: Optional[str] = Field(
-        default=None, description="SSL key file for HTTPS"
-    )
-    ssl_certfile: Optional[str] = Field(
-        default=None, description="SSL certificate file for HTTPS"
-    )
-    interrupt_requests: bool = Field(
-        default=True,
-        description="Whether to interrupt requests when a new request is received.",
-    )
-    api_key: Optional[str] = Field(
-        default=None,
-        description="API key for authentication. If set all requests need to be authenticated."
-    )
-
->>>>>>> 33cc6233
 
 class ErrorResponse(TypedDict):
     """OpenAI style error response"""
@@ -596,12 +453,8 @@
 async def create_completion(
     request: Request,
     body: CreateCompletionRequest,
-<<<<<<< HEAD
-    llama: Llama = Depends(get_llama),
-=======
     llama: llama_cpp.Llama = Depends(get_llama),
     authenticated: str = Depends(authenticate),
->>>>>>> 33cc6233
 ) -> llama_cpp.Completion:
     if isinstance(body.prompt, list):
         assert len(body.prompt) <= 1
@@ -675,13 +528,9 @@
     summary="Embedding"
 )
 async def create_embedding(
-<<<<<<< HEAD
-    request: CreateEmbeddingRequest, llama: Llama = Depends(get_llama)
-=======
     request: CreateEmbeddingRequest,
     llama: llama_cpp.Llama = Depends(get_llama),
     authenticated: str = Depends(authenticate),
->>>>>>> 33cc6233
 ):
     return await run_in_threadpool(
         llama(request.model).create_embedding, **request.model_dump(exclude={"user"})
@@ -773,14 +622,9 @@
 async def create_chat_completion(
     request: Request,
     body: CreateChatCompletionRequest,
-<<<<<<< HEAD
-    llama: Llama = Depends(get_llama),
-    #settings: Settings = Depends(get_settings),
-=======
     llama: llama_cpp.Llama = Depends(get_llama),
     settings: Settings = Depends(get_settings),
     authenticated: str = Depends(authenticate),
->>>>>>> 33cc6233
 ) -> llama_cpp.ChatCompletion:
     exclude = {
         "n",
@@ -841,12 +685,8 @@
 
 @router.get("/v1/models", summary="Models")
 async def get_models(
-<<<<<<< HEAD
-    llama: Llama = Depends(get_llama),
-=======
     settings: Settings = Depends(get_settings),
     authenticated: str = Depends(authenticate),
->>>>>>> 33cc6233
 ) -> ModelList:
     return {
         "object": "list",
