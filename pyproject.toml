--- conflicted
+++ resolved
@@ -18,7 +18,6 @@
 ]
 requires-python = ">=3.8"
 
-<<<<<<< HEAD
 
 [project.optional-dependencies]
 server = [
@@ -48,30 +47,6 @@
 wheel.packages = ["llama_cpp"]
 wheel.expand-macos-universal-tags = true
 cmake.verbose = true
-=======
-[tool.poetry.dependencies]
-python = "^3.8.1"
-typing-extensions = "^4.7.1"
-numpy = "^1.24.4"
-diskcache = "^5.6.1"
-uvicorn = { version = "^0.23.2", optional = true }
-fastapi = { version = ">=0.100.0", optional = true }
-sse-starlette = { version = ">=1.6.1", optional = true }
-pydantic-settings = { version = ">=2.0.1", optional = true }
-
-[tool.poetry.group.dev.dependencies]
-black = "^23.7.0"
-twine = "^4.0.2"
-mkdocs = "^1.5.2"
-mkdocstrings = {extras = ["python"], version = "^0.22.0"}
-mkdocs-material = "^9.1.21"
-pytest = "^7.4.0"
-httpx = "^0.24.1"
-scikit-build = "0.17.6"
-
-[tool.poetry.extras]
-server = ["uvicorn", "fastapi", "pydantic-settings", "sse-starlette"]
->>>>>>> bbbf0f4f
 
 [project.urls]
 Homepage = "https://github.com/abetlen/llama-cpp-python"
